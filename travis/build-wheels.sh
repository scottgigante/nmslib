#!/bin/bash
set -e -x

# Auditwheel requirements
yum install -y atlas-devel
# nmslib requirements
yum install -y gsl-devel
yum install -y boost-devel

OUT_DIR=/io/python_bindings/dist/
mkdir -p "${OUT_DIR}"
for PYBIN in /opt/python/*/bin; do
    # Select python version corresponding to this test
    if [ $("${PYBIN}/python" --version 2>&1 | grep -c "Python ${PYTHON}") -eq 0 ]; then
        continue
    fi

    # Setup
    TMP_DIR="wheelhouse_tmp/${PLAT}/${PYBIN}"
    REPAIR_DIR="wheelhouse_repair/${PLAT}/${PYBIN}"
    mkdir -p $TMP_DIR
    mkdir -p $REPAIR_DIR

    # Compile wheels
    cd /io/python_bindings
    "${PYBIN}/pip" install -r dev-requirements.txt
    "${PYBIN}/python" setup.py build_ext
    "${PYBIN}/pip" wheel . -w "${TMP_DIR}"

    # Bundle external shared libraries into the wheels
    ls -lrt $TMP_DIR
    for whl in $(ls -1 ${TMP_DIR}); do
      auditwheel repair --plat "$PLAT" -w "${REPAIR_DIR}" ${TMP_DIR}/$whl 
    done

    # Install and test
    "${PYBIN}/pip" install nmspy --no-index -f "${REPAIR_DIR}"
    cd /io/python_bindings/tests/
    "${PYBIN}/python" -m pytest bindings_test.py
    cd ..

    # Clean up
<<<<<<< HEAD
    "${PYBIN}/pip" uninstall -y nmspy
    rm -rf ../build
=======
    "${PYBIN}/pip" uninstall -y nmslib
    rm -rf build
>>>>>>> 1344da14
    
    # Move wheel to output directory
    for whl in $(ls -1 ${REPAIR_DIR} | grep nmspy); do
      mv ${REPAIR_DIR}/$whl "${OUT_DIR}"
    done
done
<|MERGE_RESOLUTION|>--- conflicted
+++ resolved
@@ -40,13 +40,8 @@
     cd ..
 
     # Clean up
-<<<<<<< HEAD
     "${PYBIN}/pip" uninstall -y nmspy
-    rm -rf ../build
-=======
-    "${PYBIN}/pip" uninstall -y nmslib
     rm -rf build
->>>>>>> 1344da14
     
     # Move wheel to output directory
     for whl in $(ls -1 ${REPAIR_DIR} | grep nmspy); do
