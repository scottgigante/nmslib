--- conflicted
+++ resolved
@@ -35,11 +35,7 @@
     auditwheel repair $(ls "${TMP_DIR}/*.whl") --plat "$PLAT" -w "${REPAIR_DIR}"
 
     # Install and test
-<<<<<<< HEAD
-    "${PYBIN}/pip" install nmspy --no-index -f wheelhouse_repair/${PYBIN}/
-=======
-    "${PYBIN}/pip" install nmslib --no-index -f "${REPAIR_DIR}"
->>>>>>> bb3fee56
+    "${PYBIN}/pip" install nmspy --no-index -f "${REPAIR_DIR}"
     cd /io/python_bindings/tests/
     "${PYBIN}/python" -m pytest
 
